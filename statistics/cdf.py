--- conflicted
+++ resolved
@@ -11,11 +11,7 @@
 import matplotlib.pyplot as plt
 
 # Import this packages modules
-<<<<<<< HEAD
-from distributions import normal
-=======
 from distributions import normal, cauchy
->>>>>>> 55fcf00c
 
 def cdf(x: float, xpoints: np.array, ypoints: np.array):
     '''
